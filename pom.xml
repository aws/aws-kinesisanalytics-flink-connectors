--- conflicted
+++ resolved
@@ -73,15 +73,11 @@
             <artifactId>aws-java-sdk-kinesis</artifactId>
             <version>${aws-sdk.version}</version>
         </dependency>
-<<<<<<< HEAD
         <dependency>
             <groupId>com.amazonaws</groupId>
             <artifactId>aws-java-sdk-sts</artifactId>
-            <version>1.11.379</version>
+            <version>${aws-sdk.version}</version>
         </dependency>
-        <!-- https://mvnrepository.com/artifact/com.google.guava/guava -->
-=======
->>>>>>> 4ce3f319
         <dependency>
             <groupId>com.google.guava</groupId>
             <artifactId>guava</artifactId>
